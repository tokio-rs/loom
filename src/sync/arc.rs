use crate::rt;

use std::pin::Pin;
use std::{mem, ops};

/// Mock implementation of `std::sync::Arc`.
#[derive(Debug)]
pub struct Arc<T: ?Sized> {
    obj: std::sync::Arc<rt::Arc>,
    inner: std::sync::Arc<T>,
}

impl<T> Arc<T> {
    /// Constructs a new `Arc<T>`.
    #[track_caller]
    pub fn new(value: T) -> Arc<T> {
        let std = std::sync::Arc::new(value);

        Arc::from_std(std)
    }

    /// Constructs a new `Pin<Arc<T>>`.
    pub fn pin(data: T) -> Pin<Arc<T>> {
        unsafe { Pin::new_unchecked(Arc::new(data)) }
    }

    /// Returns the inner value, if the `Arc` has exactly one strong reference.
    pub fn try_unwrap(_this: Arc<T>) -> Result<T, Arc<T>> {
        unimplemented!();
    }
}

impl<T: ?Sized> Arc<T> {
    /// Converts `std::sync::Arc` to `loom::sync::Arc`
    ///
    /// This is needed to create `Arc<T>` where `T: !Sized`
    ///
    /// ## Panics
    ///
    /// If the provided `Arc` has copies (i.e., if it is not unique).
    ///
    /// ## Examples
    ///
    /// ```rust
    /// use loom::sync::Arc;
    ///
    /// # loom::model::model(|| {
    /// // std's arc can be automatically coerced
    /// let std = std::sync::Arc::new([1, 2, 3]);
    /// let loom: Arc<[u8]> = Arc::from_std(std);
    ///
    /// let std = std::sync::Arc::new([1, 2, 3]);
    /// let loom: Arc<dyn Sync + Send> = Arc::from_std(std);
    /// # });
    /// ```
    #[track_caller]
    pub fn from_std(mut std: std::sync::Arc<T>) -> Self {
        assert!(
            std::sync::Arc::get_mut(&mut std).is_some(),
            "Arc provided to `from_std` is not unique"
        );

        let obj = std::sync::Arc::new(rt::Arc::new(location!()));
        let objc = std::sync::Arc::clone(&obj);

        rt::execution(|e| {
            e.arc_objs
                .insert(std::sync::Arc::as_ptr(&std) as *const (), objc);
        });

        Arc { obj, inner: std }
    }

    /// Gets the number of strong (`Arc`) pointers to this value.
    pub fn strong_count(_this: &Self) -> usize {
        unimplemented!("no tests checking this? DELETED!")
        // this.inner.ref_cnt.load(SeqCst)
    }

    /// Increments the strong reference count on the `Arc<T>` associated with the
    /// provided pointer by one.
    ///
    /// # Safety
    ///
    /// The pointer must have been obtained through `Arc::into_raw`, and the
    /// associated `Arc` instance must be valid (i.e. the strong count must be at
    /// least 1) for the duration of this method.
    pub unsafe fn increment_strong_count(ptr: *const T) {
        // Retain Arc, but don't touch refcount by wrapping in ManuallyDrop
        let arc = mem::ManuallyDrop::new(Arc::<T>::from_raw(ptr));
        // Now increase refcount, but don't drop new refcount either
        let _arc_clone: mem::ManuallyDrop<_> = arc.clone();
    }

    /// Decrements the strong reference count on the `Arc<T>` associated with the
    /// provided pointer by one.
    ///
    /// # Safety
    ///
    /// The pointer must have been obtained through `Arc::into_raw`, and the
    /// associated `Arc` instance must be valid (i.e. the strong count must be at
    /// least 1) when invoking this method. This method can be used to release the final
    /// `Arc` and backing storage, but **should not** be called after the final `Arc` has been
    /// released.
    pub unsafe fn decrement_strong_count(ptr: *const T) {
        mem::drop(Arc::from_raw(ptr));
    }

    /// Returns a mutable reference to the inner value, if there are
    /// no other `Arc` pointers to the same value.
    #[track_caller]
    pub fn get_mut(this: &mut Self) -> Option<&mut T> {
<<<<<<< HEAD
        if this.obj.get_mut() {
=======
        if this.inner.obj.get_mut(location!()) {
>>>>>>> 6d159963
            assert_eq!(1, std::sync::Arc::strong_count(&this.inner));
            Some(std::sync::Arc::get_mut(&mut this.inner).unwrap())
        } else {
            None
        }
    }

    /// Returns `true` if the two `Arc`s point to the same value (not
    /// just values that compare as equal).
    pub fn ptr_eq(this: &Self, other: &Self) -> bool {
        std::sync::Arc::ptr_eq(&this.inner, &other.inner)
    }

    /// Consumes the `Arc`, returning the wrapped pointer.
    pub fn into_raw(this: Self) -> *const T {
        let ptr = Self::as_ptr(&this);
        mem::forget(this);
        ptr
    }

    /// Provides a raw pointer to the data.
    pub fn as_ptr(this: &Self) -> *const T {
        std::sync::Arc::as_ptr(&this.inner)
    }

    /// Constructs an `Arc` from a raw pointer.
    ///
    /// # Safety
    ///
    /// The raw pointer must have been previously returned by a call to
    /// [`Arc<U>::into_raw`][into_raw] where `U` must have the same size and
    /// alignment as `T`. This is trivially true if `U` is `T`.
    /// Note that if `U` is not `T` but has the same size and alignment, this is
    /// basically like transmuting references of different types. See
    /// [`mem::transmute`][transmute] for more information on what
    /// restrictions apply in this case.
    ///
    /// The user of `from_raw` has to make sure a specific value of `T` is only
    /// dropped once.
    ///
    /// This function is unsafe because improper use may lead to memory unsafety,
    /// even if the returned `Arc<T>` is never accessed.
    ///
    /// [into_raw]: Arc::into_raw
    /// [transmute]: core::mem::transmute
    pub unsafe fn from_raw(ptr: *const T) -> Self {
        let inner = std::sync::Arc::from_raw(ptr);
        let obj = rt::execution(|e| std::sync::Arc::clone(&e.arc_objs[&ptr.cast()]));
        Arc { inner, obj }
    }
}

impl<T: ?Sized> ops::Deref for Arc<T> {
    type Target = T;

    fn deref(&self) -> &T {
        &self.inner
    }
}

impl<T: ?Sized> Clone for Arc<T> {
    fn clone(&self) -> Arc<T> {
<<<<<<< HEAD
        self.obj.ref_inc();
=======
        self.inner.obj.ref_inc(location!());
>>>>>>> 6d159963

        Arc {
            inner: self.inner.clone(),
            obj: self.obj.clone(),
        }
    }
}

impl<T: ?Sized> Drop for Arc<T> {
    fn drop(&mut self) {
<<<<<<< HEAD
        if self.obj.ref_dec() {
=======
        if self.inner.obj.ref_dec(location!()) {
>>>>>>> 6d159963
            assert_eq!(
                1,
                std::sync::Arc::strong_count(&self.inner),
                "something odd is going on"
            );

            rt::execution(|e| {
                e.arc_objs
                    .remove(&std::sync::Arc::as_ptr(&self.inner).cast())
                    .expect("Arc object was removed before dropping last Arc");
            });
        }
    }
}

impl<T: Default> Default for Arc<T> {
    fn default() -> Arc<T> {
        Arc::new(Default::default())
    }
}

impl<T> From<T> for Arc<T> {
    fn from(t: T) -> Self {
        Arc::new(t)
    }
}<|MERGE_RESOLUTION|>--- conflicted
+++ resolved
@@ -110,11 +110,7 @@
     /// no other `Arc` pointers to the same value.
     #[track_caller]
     pub fn get_mut(this: &mut Self) -> Option<&mut T> {
-<<<<<<< HEAD
-        if this.obj.get_mut() {
-=======
-        if this.inner.obj.get_mut(location!()) {
->>>>>>> 6d159963
+        if this.obj.get_mut(location!()) {
             assert_eq!(1, std::sync::Arc::strong_count(&this.inner));
             Some(std::sync::Arc::get_mut(&mut this.inner).unwrap())
         } else {
@@ -177,11 +173,7 @@
 
 impl<T: ?Sized> Clone for Arc<T> {
     fn clone(&self) -> Arc<T> {
-<<<<<<< HEAD
-        self.obj.ref_inc();
-=======
-        self.inner.obj.ref_inc(location!());
->>>>>>> 6d159963
+        self.obj.ref_inc(location!());
 
         Arc {
             inner: self.inner.clone(),
@@ -192,11 +184,7 @@
 
 impl<T: ?Sized> Drop for Arc<T> {
     fn drop(&mut self) {
-<<<<<<< HEAD
-        if self.obj.ref_dec() {
-=======
-        if self.inner.obj.ref_dec(location!()) {
->>>>>>> 6d159963
+        if self.obj.ref_dec(location!()) {
             assert_eq!(
                 1,
                 std::sync::Arc::strong_count(&self.inner),
