use crate::rt;

<<<<<<< HEAD
use std::{ops, mem};
=======
use std::ops;
use std::pin::Pin;
>>>>>>> fe00f0fd

/// Mock implementation of `std::sync::Arc`.
#[derive(Debug)]
pub struct Arc<T> {
    inner: std::sync::Arc<Inner<T>>,
}

#[derive(Debug)]
struct Inner<T> {
    // This must be the first field to make into_raw / from_raw work
    value: T,

    obj: rt::Arc,
}

impl<T> Arc<T> {
    /// Constructs a new `Arc<T>`.
    #[track_caller]
    pub fn new(value: T) -> Arc<T> {
        let inner = std::sync::Arc::new(Inner {
            value,
            obj: rt::Arc::new(location!()),
        });

        Arc { inner }
    }

    /// Constructs a new `Pin<Arc<T>>`.
    pub fn pin(data: T) -> Pin<Arc<T>> {
        unsafe { Pin::new_unchecked(Arc::new(data)) }
    }

    /// Gets the number of strong (`Arc`) pointers to this value.
    pub fn strong_count(_this: &Self) -> usize {
        unimplemented!("no tests checking this? DELETED!")
        // this.inner.ref_cnt.load(SeqCst)
    }

    /// Increments the strong reference count on the `Arc<T>` associated with the
    /// provided pointer by one.
    pub unsafe fn increment_strong_count(ptr: *const T) {
        // Retain Arc, but don't touch refcount by wrapping in ManuallyDrop
        let arc = mem::ManuallyDrop::new(Arc::<T>::from_raw(ptr));
        // Now increase refcount, but don't drop new refcount either
        let _arc_clone: mem::ManuallyDrop<_> = arc.clone();
    }

    /// Decrements the strong reference count on the `Arc<T>` associated with the
    /// provided pointer by one.
    pub unsafe fn decrement_strong_count(ptr: *const T) {
        mem::drop(Arc::from_raw(ptr));
    }

    /// Returns a mutable reference to the inner value, if there are
    /// no other `Arc` pointers to the same value.
    pub fn get_mut(this: &mut Self) -> Option<&mut T> {
        if this.inner.obj.get_mut() {
            assert_eq!(1, std::sync::Arc::strong_count(&this.inner));
            Some(&mut std::sync::Arc::get_mut(&mut this.inner).unwrap().value)
        } else {
            None
        }
    }

    /// Returns `true` if the two `Arc`s point to the same value (not
    /// just values that compare as equal).
    pub fn ptr_eq(this: &Self, other: &Self) -> bool {
        std::sync::Arc::ptr_eq(&this.inner, &other.inner)
    }

    /// Consumes the `Arc`, returning the wrapped pointer.
    pub fn into_raw(this: Self) -> *const T {
        let ptr = &*this as *const _;
        mem::forget(this);
        ptr as *const T
    }

    /// Constructs an `Arc` from a raw pointer.
    pub unsafe fn from_raw(ptr: *const T) -> Self {
        let inner = std::sync::Arc::from_raw(ptr as *const Inner<T>);
        Arc { inner }
    }

    /// Returns the inner value, if the `Arc` has exactly one strong reference.
    pub fn try_unwrap(_this: Arc<T>) -> Result<T, Arc<T>> {
        unimplemented!();
    }
}

impl<T> ops::Deref for Arc<T> {
    type Target = T;

    fn deref(&self) -> &T {
        &self.inner.value
    }
}

impl<T> Clone for Arc<T> {
    fn clone(&self) -> Arc<T> {
        self.inner.obj.ref_inc();

        Arc {
            inner: self.inner.clone(),
        }
    }
}

impl<T> Drop for Arc<T> {
    fn drop(&mut self) {
        if self.inner.obj.ref_dec() {
            assert_eq!(
                1,
                std::sync::Arc::strong_count(&self.inner),
                "something odd is going on"
            );
        }
    }
}

impl<T: Default> Default for Arc<T> {
    fn default() -> Arc<T> {
        Arc::new(Default::default())
    }
}

impl<T> From<T> for Arc<T> {
    fn from(t: T) -> Self {
        Arc::new(t)
    }
}<|MERGE_RESOLUTION|>--- conflicted
+++ resolved
@@ -1,11 +1,7 @@
 use crate::rt;
 
-<<<<<<< HEAD
 use std::{ops, mem};
-=======
-use std::ops;
 use std::pin::Pin;
->>>>>>> fe00f0fd
 
 /// Mock implementation of `std::sync::Arc`.
 #[derive(Debug)]
