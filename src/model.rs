--- conflicted
+++ resolved
@@ -158,12 +158,6 @@
             }
         }
 
-<<<<<<< HEAD
-=======
-        execution.log = self.log;
-        execution.backtrace = self.backtrace;
-
->>>>>>> 977067f4
         let f = Arc::new(f);
 
         let mut i = 0;
@@ -199,6 +193,7 @@
 
             let mut execution = Execution::new(self.max_threads, &mut path, &bump);
             execution.log = self.log;
+            execution.backtrace = self.backtrace;
 
             scheduler.run(&mut execution, move || {
                 f();
