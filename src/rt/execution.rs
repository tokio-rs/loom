--- conflicted
+++ resolved
@@ -121,26 +121,15 @@
                 None => continue,
             };
 
-<<<<<<< HEAD
-            let path = &mut self.path;
-            self.objects
-                .for_each_last_dependent_access(operation, |access| {
-                    if access.happens_before(&th.dpor_vv) {
-                        // The previous access happened before this access, thus
-                        // there is no race.
-                        return;
-                    }
-=======
             if let Some(access) = self.objects.last_dependent_access(operation) {
                 if access.happens_before(&th.dpor_vv) {
                     // The previous access happened before this access, thus
                     // there is no race.
                     continue;
                 }
->>>>>>> 346d47d6
-
-                    path.backtrack(access.path_id(), th_id);
-                });
+
+                self.path.backtrack(access.path_id(), th_id);
+            }
         }
 
         // It's important to avoid pre-emption as much as possible
@@ -212,16 +201,9 @@
             let threads = &mut self.threads;
             let th_id = threads.active_id();
 
-<<<<<<< HEAD
-            self.objects
-                .for_each_last_dependent_access(operation, |access| {
-                    threads.active_mut().dpor_vv.join(access.version());
-                });
-=======
             if let Some(access) = self.objects.last_dependent_access(operation) {
                 threads.active_mut().dpor_vv.join(access.version());
             }
->>>>>>> 346d47d6
 
             threads.active_mut().dpor_vv[th_id] += 1;
 
