--- conflicted
+++ resolved
@@ -1,8 +1,4 @@
-<<<<<<< HEAD
-use crate::rt::{alloc, arc, atomic, condvar, execution, mutex, notify, rwlock};
-=======
 use crate::rt;
->>>>>>> 2945278a
 use crate::rt::{Access, Execution, VersionVec};
 
 use std::fmt;
@@ -19,19 +15,6 @@
     entries: Vec<T>,
 }
 
-<<<<<<< HEAD
-/// Entry in the object store. Enumerates the different kinds of objects that
-/// can be stored.
-#[derive(Debug)]
-enum Entry {
-    Alloc(alloc::State),
-    Arc(arc::State),
-    Atomic(atomic::State),
-    Condvar(condvar::State),
-    Mutex(mutex::State),
-    Notify(notify::State),
-    RwLock(rwlock::State),
-=======
 pub(super) trait Object: Sized {
     type Entry;
 
@@ -56,7 +39,6 @@
     index: usize,
 
     _p: PhantomData<T>,
->>>>>>> 2945278a
 }
 
 // TODO: mov to separate file
@@ -138,25 +120,11 @@
     // State associated with a modeled thread notifier.
     Notify(rt::notify::State),
 
-<<<<<<< HEAD
-        match &mut store.entries[self.index] {
-            Entry::Notify(v) => Some(v),
-            _ => None,
-        }
-    }
-
-    pub(super) fn rwlock_mut(self, store: &mut Store) -> Option<&mut rwlock::State> {
-        assert_eq!(self.execution_id, store.execution_id);
-
-        match &mut store.entries[self.index] {
-            Entry::RwLock(v) => Some(v),
-            _ => None,
-        }
-    }
-=======
+    // State associated with an RwLock
+    RwLock(rt::rwlock::State),
+
     // Tracks access to a memory cell
     Cell(rt::cell::State),
->>>>>>> 2945278a
 }
 
 impl<T> Store<T> {
@@ -202,16 +170,6 @@
         self.entries.clear();
     }
 
-<<<<<<< HEAD
-    /// Insert a new rwlock object into the store.
-    pub(super) fn insert_rwlock(&mut self, state: rwlock::State) -> Object {
-        self.insert(Entry::RwLock(state))
-    }
-
-    fn insert(&mut self, entry: Entry) -> Object {
-        let index = self.entries.len();
-        self.entries.push(entry);
-=======
     pub(super) fn iter_ref<'a, O>(&'a self) -> impl DoubleEndedIterator<Item = Ref<O>> + 'a
     where
         O: Object<Entry = T>,
@@ -225,7 +183,6 @@
                 _p: PhantomData,
             })
     }
->>>>>>> 2945278a
 
     pub(super) fn iter_mut<'a, O>(&'a mut self) -> impl DoubleEndedIterator<Item = &mut O>
     where
@@ -243,14 +200,11 @@
             Entry::Mutex(entry) => entry.last_dependent_access(),
             Entry::Condvar(entry) => entry.last_dependent_access(),
             Entry::Notify(entry) => entry.last_dependent_access(),
-<<<<<<< HEAD
-            Entry::RwLock(entry) => entry.last_dependent_accesses(),
-=======
+            Entry::RwLock(entry) => entry.last_dependent_access(),
             obj => panic!(
                 "object is not branchable {:?}; ref = {:?}",
                 obj, operation.obj
             ),
->>>>>>> 2945278a
         }
     }
 
@@ -268,11 +222,8 @@
             Entry::Mutex(entry) => entry.set_last_access(path_id, dpor_vv),
             Entry::Condvar(entry) => entry.set_last_access(path_id, dpor_vv),
             Entry::Notify(entry) => entry.set_last_access(path_id, dpor_vv),
-<<<<<<< HEAD
             Entry::RwLock(entry) => entry.set_last_access(path_id, dpor_vv),
-=======
             _ => panic!("object is not branchable"),
->>>>>>> 2945278a
         }
     }
 
