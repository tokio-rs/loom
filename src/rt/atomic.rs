--- conflicted
+++ resolved
@@ -143,33 +143,12 @@
 }
 
 impl State {
-<<<<<<< HEAD
-    pub(super) fn for_each_last_dependent_access(
-        &self,
-        _action: Action,
-        mut f: impl FnMut(&Access),
-    ) {
-        self.last_load.iter().for_each(&mut f);
-        self.last_store.iter().for_each(&mut f);
-    }
-
-    pub(super) fn set_last_access(&mut self, action: Action, path_id: usize, version: &VersionVec) {
-        match action {
-            Action::Load => Access::set_or_create(&mut self.last_load, path_id, version),
-            Action::Store => Access::set_or_create(&mut self.last_store, path_id, version),
-            Action::Rmw => {
-                Access::set_or_create(&mut self.last_load, path_id, version);
-                Access::set_or_create(&mut self.last_store, path_id, version);
-            }
-        }
-=======
     pub(super) fn last_dependent_access(&self) -> Option<&Access> {
         self.last_access.as_ref()
     }
 
-    pub(super) fn set_last_access(&mut self, access: Access) {
-        self.last_access = Some(access);
->>>>>>> 346d47d6
+    pub(super) fn set_last_access(&mut self, path_id: usize, version: &VersionVec) {
+        Access::set_or_create(&mut self.last_access, path_id, version);
     }
 
     fn load(&mut self, path: &mut Path, threads: &mut thread::Set, order: Ordering) -> usize {
