use crate::rt::object::Object;
use crate::rt::{self, Access, Backtrace, Synchronize, VersionVec};

use bumpalo::Bump;
use std::sync::atomic::Ordering::{Acquire, Release};

#[derive(Debug, Copy, Clone)]
pub(crate) struct Arc {
    obj: Object,
}

#[derive(Debug)]
pub(super) struct State<'bump> {
    /// Reference count
    ref_cnt: usize,

    /// Backtrace where the arc was allocated
    allocated: Option<Backtrace>,

    /// Causality transfers between threads
    ///
    /// Only updated on on ref dec and acquired before drop
    synchronize: Synchronize<'bump>,

    /// Tracks access to the arc object
    last_ref_inc: Option<Access<'bump>>,
    last_ref_dec: Option<Access<'bump>>,
}

/// Actions performed on the Arc
///
/// Clones are only dependent with inspections. Drops are dependent between each
/// other.
#[derive(Debug, Copy, Clone)]
pub(super) enum Action {
    /// Clone the arc
    RefInc,

    /// Drop the Arc
    RefDec,
    /*
    /// Inspect internals (such as get ref count). This is done with SeqCst
    /// causality
    Inspect,
    */
}

impl Arc {
    pub(crate) fn new() -> Arc {
        rt::execution(|execution| {
            let obj = execution.objects.insert_arc(State {
                ref_cnt: 1,
<<<<<<< HEAD
                synchronize: Synchronize::new(execution.max_threads, execution.bump),
=======
                allocated: execution.backtrace(),
                synchronize: Synchronize::new(execution.max_threads),
>>>>>>> 977067f4
                last_ref_inc: None,
                last_ref_dec: None,
            });

            Arc { obj }
        })
    }

    pub(crate) fn ref_inc(self) {
        self.obj.branch(Action::RefInc);

        rt::execution(|execution| {
            let state = self.obj.arc_mut(&mut execution.objects);
            state.ref_cnt = state.ref_cnt.checked_add(1).expect("overflow");
        })
    }

    /// Validate a `get_mut` call
    pub(crate) fn get_mut(self) -> bool {
        self.obj.branch(Action::RefDec);

        rt::execution(|execution| {
            let state = self.obj.arc_mut(&mut execution.objects);

            assert!(state.ref_cnt >= 1, "Arc is released");

            // Synchronize the threads
            state.synchronize.sync_load(&mut execution.threads, Acquire);

            if state.ref_cnt == 1 {
                true
            } else {
                false
            }
        })
    }

    /// Returns true if the memory should be dropped.
    pub(crate) fn ref_dec(self) -> bool {
        self.obj.branch(Action::RefDec);

        rt::execution(|execution| {
            let state = self.obj.arc_mut(&mut execution.objects);

            assert!(state.ref_cnt >= 1, "Arc is already released");

            // Decrement the ref count
            state.ref_cnt -= 1;

            // Synchronize the threads.
            state
                .synchronize
                .sync_store(&mut execution.threads, Release);

            if state.ref_cnt == 0 {
                // Final ref count, the arc will be dropped. This requires
                // acquiring the causality
                //
                // In the real implementation, this is done with a fence.
                state.synchronize.sync_load(&mut execution.threads, Acquire);
                true
            } else {
                false
            }
        })
    }
}

impl<'bump> State<'bump> {
    pub(super) fn check_for_leaks(&self) {
        if self.ref_cnt != 0 {
            if let Some(backtrace) = &self.allocated {
                panic!(
                    "Arc leaked.\n------------\nAllocated:\n\n{}\n------------\n",
                    backtrace
                );
            } else {
                panic!("Arc leaked.");
            }
        }
    }

    pub(super) fn last_dependent_access(&self, action: Action) -> Option<&Access<'bump>> {
        match action {
            // RefIncs are not dependent w/ RefDec, only inspections
            Action::RefInc => None,
            Action::RefDec => self.last_ref_dec.as_ref(),
        }
    }

    pub(super) fn set_last_access(
        &mut self,
        action: Action,
        path_id: usize,
        version: &VersionVec<'_>,
        bump: &'bump Bump,
    ) {
        match action {
            Action::RefInc => {
                Access::set_or_create_in(&mut self.last_ref_inc, path_id, version, bump)
            }
            Action::RefDec => {
                Access::set_or_create_in(&mut self.last_ref_dec, path_id, version, bump)
            }
        }
    }
}<|MERGE_RESOLUTION|>--- conflicted
+++ resolved
@@ -50,12 +50,8 @@
         rt::execution(|execution| {
             let obj = execution.objects.insert_arc(State {
                 ref_cnt: 1,
-<<<<<<< HEAD
+                allocated: execution.backtrace(),
                 synchronize: Synchronize::new(execution.max_threads, execution.bump),
-=======
-                allocated: execution.backtrace(),
-                synchronize: Synchronize::new(execution.max_threads),
->>>>>>> 977067f4
                 last_ref_inc: None,
                 last_ref_dec: None,
             });
